# Licensed under a 3-clause BSD style license - see LICENSE.rst
"""
This module provides classes to perform PSF-fitting photometry.
"""

import warnings

from astropy.modeling.fitting import LevMarLSQFitter
from astropy.nddata.utils import overlap_slices, NoOverlapError
from astropy.stats import SigmaClip, gaussian_sigma_to_fwhm
from astropy.table import Column, Table, hstack, vstack
from astropy.utils.exceptions import AstropyUserWarning
import numpy as np

from .groupstars import DAOGroup
from .utils import (_extract_psf_fitting_names, get_grouped_psf_model,
                    subtract_psf)
from ..aperture import CircularAperture, aperture_photometry
from ..background import MMMBackground
from ..detection import DAOStarFinder
from ..utils.exceptions import NoDetectionsWarning

__all__ = ['BasicPSFPhotometry', 'IterativelySubtractedPSFPhotometry',
           'DAOPhotPSFPhotometry']


class BasicPSFPhotometry:
    """
    This class implements a PSF photometry algorithm that can find
    sources in an image, group overlapping sources into a single model,
    fit the model to the sources, and subtracting the models from the
    image. This is roughly equivalent to the DAOPHOT routines FIND,
    GROUP, NSTAR, and SUBTRACT.  This implementation allows a flexible
    and customizable interface to perform photometry. For instance, one
    is able to use different implementations for grouping and finding
    sources by using ``group_maker`` and ``finder`` respectivelly. In
    addition, sky background estimation is performed by
    ``bkg_estimator``.

    Parameters
    ----------
    group_maker : callable or `~photutils.psf.GroupStarsBase`
        ``group_maker`` should be able to decide whether a given star
        overlaps with any other and label them as beloging to the same
        group.  ``group_maker`` receives as input an
        `~astropy.table.Table` object with columns named as ``id``,
        ``x_0``, ``y_0``, in which ``x_0`` and ``y_0`` have the same
        meaning of ``xcentroid`` and ``ycentroid``.  This callable must
        return an `~astropy.table.Table` with columns ``id``, ``x_0``,
        ``y_0``, and ``group_id``. The column ``group_id`` should cotain
        integers starting from ``1`` that indicate which group a given
        source belongs to. See, e.g., `~photutils.psf.DAOGroup`.
    bkg_estimator : callable, instance of any \
            `~photutils.background.BackgroundBase` subclass, or None
        ``bkg_estimator`` should be able to compute either a scalar
        background or a 2D background of a given 2D image. See, e.g.,
        `~photutils.background.MedianBackground`.  If None, no
        background subtraction is performed.
    psf_model : `astropy.modeling.Fittable2DModel` instance
        PSF or PRF model to fit the data. Could be one of the models in
        this package like `~photutils.psf.sandbox.DiscretePRF`,
        `~photutils.psf.IntegratedGaussianPRF`, or any other suitable 2D
        model.  This object needs to identify three parameters (position
        of center in x and y coordinates and the flux) in order to set
        them to suitable starting values for each fit. The names of
        these parameters should be given as ``x_0``, ``y_0`` and
        ``flux``.  `~photutils.psf.prepare_psf_model` can be used to
        prepare any 2D model to match this assumption.
    fitshape : int or length-2 array-like
        Rectangular shape around the center of a star which will be
        used to collect the data to do the fitting. Can be an integer
        to be the same along both axes. For example, 5 is the same as
        (5, 5), which means to fit only at the following relative pixel
        positions: [-2, -1, 0, 1, 2]. Each element of ``fitshape`` must
        be an odd number.
    finder : callable or instance of any \
            `~photutils.detection.StarFinderBase` subclasses or None
        ``finder`` should be able to identify stars, i.e., compute a
        rough estimate of the centroids, in a given 2D image.
        ``finder`` receives as input a 2D image and returns an
        `~astropy.table.Table` object which contains columns with names:
        ``id``, ``xcentroid``, ``ycentroid``, and ``flux``. In which
        ``id`` is an integer-valued column starting from ``1``,
        ``xcentroid`` and ``ycentroid`` are center position estimates of
        the sources and ``flux`` contains flux estimates of the sources.
        See, e.g., `~photutils.detection.DAOStarFinder`.  If ``finder``
        is ``None``, initial guesses for positions of objects must be
        provided.
    fitter : `~astropy.modeling.fitting.Fitter` instance
        Fitter object used to compute the optimized centroid positions
        and/or flux of the identified sources. See
        `~astropy.modeling.fitting` for more details on fitters.
    aperture_radius : `None` or float
        The radius (in units of pixels) used to compute initial
        estimates for the fluxes of sources.  ``aperture_radius`` must
        be set if initial flux guesses are not input to the photometry
        class via the ``init_guesses`` keyword.  For tabular PSF models
        (e.g., an `EPSFModel`), you must input the ``aperture_radius``
        keyword.  For analytical PSF models, alternatively you may
        define a FWHM attribute on your input psf_model.
    extra_output_cols : list of str, optional
        List of additional columns for parameters derived by any of the
        intermediate fitting steps (e.g., ``finder``), such as roundness
        or sharpness.

    Notes
    -----
    Note that an ambiguity arises whenever ``finder`` and
    ``init_guesses`` (keyword argument for ``do_photometry``) are both
    not ``None``. In this case, ``finder`` is ignored and initial
    guesses are taken from ``init_guesses``. In addition, an warning is
    raised to remaind the user about this behavior.

    If there are problems with fitting large groups, change the
    parameters of the grouping algorithm to reduce the number of sources
    in each group or input a ``star_groups`` table that only includes
    the groups that are relevant (e.g., manually remove all entries that
    coincide with artifacts).

    References
    ----------
    [1] Stetson, Astronomical Society of the Pacific, Publications,
        (ISSN 0004-6280), vol. 99, March 1987, p. 191-222.
        Available at:
        https://ui.adsabs.harvard.edu/abs/1987PASP...99..191S/abstract
    """

    def __init__(self, group_maker, bkg_estimator, psf_model, fitshape,
                 finder=None, fitter=LevMarLSQFitter(), aperture_radius=None,
                 extra_output_cols=None):
        self.group_maker = group_maker
        self.bkg_estimator = bkg_estimator
        self.psf_model = psf_model
        self.fitter = fitter
        self.fitshape = fitshape
        self.finder = finder
        self.aperture_radius = aperture_radius
        self._pars_to_set = None
        self._pars_to_output = None
        self._residual_image = None
        self._extra_output_cols = extra_output_cols

    @property
    def fitshape(self):
        return self._fitshape

    @fitshape.setter
    def fitshape(self, value):
        value = np.asarray(value)

        # assume a lone value should mean both axes
        if value.shape == ():
            value = np.array((value, value))

        if value.size == 2:
            if np.all(value) > 0:
                if np.all(value % 2) == 1:
                    self._fitshape = tuple(value)
                else:
                    raise ValueError('fitshape must be odd integer-valued, '
                                     f'received fitshape={value}')
            else:
                raise ValueError('fitshape must have positive elements, '
                                 f'received fitshape={value}')
        else:
            raise ValueError('fitshape must have two dimensions, '
                             f'received fitshape={value}')

    @property
    def aperture_radius(self):
        return self._aperture_radius

    @aperture_radius.setter
    def aperture_radius(self, value):
        if isinstance(value, (int, float)) and value > 0:
            self._aperture_radius = value
        elif value is None:
            self._aperture_radius = value
        else:
            raise ValueError('aperture_radius must be a positive number')

    def get_residual_image(self):
        """
        Returns an image that is the result of the subtraction between
        the original image and the fitted sources.

        Returns
        -------
        residual_image : 2D array-like, `~astropy.io.fits.ImageHDU`, \
            `~astropy.io.fits.HDUList`
        """

        return self._residual_image

    def set_aperture_radius(self):
        """
        Sets the fallback aperture radius for initial flux calculations
        in cases where no flux is supplied for a given star.
        """

        if hasattr(self.psf_model, 'fwhm'):
            self.aperture_radius = self.psf_model.fwhm.value
        elif hasattr(self.psf_model, 'sigma'):
            self.aperture_radius = (self.psf_model.sigma.value *
                                    gaussian_sigma_to_fwhm)
        # If PSF model doesn't have FWHM or sigma value -- as it
        # is not a Gaussian; most likely because it's an ePSF --
        # then we fall back on fitting a circle of the average
        # size of the fitting box. As ``fitshape`` is the width
        # of the box, we need (width-1)/2 as the radius.
        else:
            self.aperture_radius = float(np.amin((np.asanyarray(
                                         self.fitshape) - 1) / 2))
            warnings.warn('aperture_radius is None and could not '
                          'be determined by psf_model. Setting '
                          'radius to the smallest fitshape size. '
                          'This aperture radius will be used if '
                          'initial fluxes require computing for any '
                          'input stars. If fitshape is significantly '
                          'larger than the psf_model core lengthscale, '
                          'consider supplying a specific aperture_radius.',
                          AstropyUserWarning)

    def __call__(self, image, init_guesses=None):
        """
        Performs PSF photometry. See `do_photometry` for more details
        including the `__call__` signature.
        """

        return self.do_photometry(image, init_guesses)

    def do_photometry(self, image, init_guesses=None):
        """
        Perform PSF photometry in ``image``.

        This method assumes that ``psf_model`` has centroids and flux
        parameters which will be fitted to the data provided in
        ``image``. A compound model, in fact a sum of ``psf_model``,
        will be fitted to groups of stars automatically identified by
        ``group_maker``. Also, ``image`` is not assumed to be background
        subtracted.  If ``init_guesses`` are not ``None`` then this
        method uses ``init_guesses`` as initial guesses for the
        centroids. If the centroid positions are set as ``fixed`` in the
        PSF model ``psf_model``, then the optimizer will only consider
        the flux as a variable.

        Parameters
        ----------
        image : 2D array-like, `~astropy.io.fits.ImageHDU`, \
                `~astropy.io.fits.HDUList`
            Image to perform photometry.
        init_guesses: `~astropy.table.Table`
            Table which contains the initial guesses (estimates) for the
            set of parameters. Columns 'x_0' and 'y_0' which represent
            the positions (in pixel coordinates) for each object must be
            present.  'flux_0' can also be provided to set initial
            fluxes.  If 'flux_0' is not provided, aperture photometry is
            used to estimate initial values for the fluxes. Additional
            columns of the form '<parametername>_0' will be used to set
            the initial guess for any parameters of the ``psf_model``
            model that are not fixed. If ``init_guesses`` supplied with
            ``extra_output_cols`` the initial values are used; if the columns
            specified in ``extra_output_cols`` are not given in
            ``init_guesses`` then NaNs will be returned.

        Returns
        -------
        output_tab : `~astropy.table.Table` or None
            Table with the photometry results, i.e., centroids and
            fluxes estimations and the initial estimates used to start
            the fitting process. Uncertainties on the fitted parameters
            are reported as columns called ``<paramname>_unc`` provided
            that the fitter object contains a dictionary called
            ``fit_info`` with the key ``param_cov``, which contains the
            covariance matrix. If ``param_cov`` is not present,
            uncertanties are not reported.
        """

        if self.bkg_estimator is not None:
            image = image - self.bkg_estimator(image)

        if self.aperture_radius is None:
            self.set_aperture_radius()

        if init_guesses is not None:
            # make sure the code does not modify user's input
            init_guesses = init_guesses.copy()

            if self.finder is not None:
                warnings.warn('Both init_guesses and finder are different '
                              'than None, which is ambiguous. finder is '
                              'going to be ignored.', AstropyUserWarning)

            if 'flux_0' not in init_guesses.colnames:
                positions = np.transpose((init_guesses['x_0'],
                                          init_guesses['y_0']))
                apertures = CircularAperture(positions,
                                             r=self.aperture_radius)

                init_guesses['flux_0'] = aperture_photometry(
                    image, apertures)['aperture_sum']

            # if extra_output_cols have been given, check whether init_guesses
            # was supplied with extra_output_cols pre-attached and populate
            # columns not given with NaNs
            if self._extra_output_cols is not None:
                for col_name in self._extra_output_cols:
                    if col_name not in init_guesses.colnames:
                        init_guesses[col_name] = np.full(len(init_guesses),
                                                         np.nan)
        else:
            if self.finder is None:
                raise ValueError('Finder cannot be None if init_guesses are '
                                 'not given.')
            sources = self.finder(image)
            if len(sources) > 0:
                positions = np.transpose((sources['xcentroid'],
                                          sources['ycentroid']))
                apertures = CircularAperture(positions,
                                             r=self.aperture_radius)

                sources['aperture_flux'] = aperture_photometry(
                    image, apertures)['aperture_sum']

                # init_guesses should be the initial 3 required parameters --
                # x, y, flux -- and then concatentated with any additional
                # sources, if there are any
                init_guesses = Table(names=['x_0', 'y_0', 'flux_0'],
                                     data=[sources['xcentroid'],
                                           sources['ycentroid'],
                                           sources['aperture_flux']])

                # Currently only needed for the finder, as group_maker and
                # nstar return the original Table with new columns, unlike
                # finder
                self._get_additional_columns(sources, init_guesses)

        self._define_fit_param_names()
        for p0, param in self._pars_to_set.items():
            if p0 not in init_guesses.colnames:
                init_guesses[p0] = (len(init_guesses) *
                                    [getattr(self.psf_model, param).value])

        star_groups = self.group_maker(init_guesses)
        output_tab, self._residual_image = self.nstar(image, star_groups)

        star_groups = star_groups.group_by('group_id')
        output_tab = hstack([star_groups, output_tab])

        return output_tab

    def nstar(self, image, star_groups):
        """
        Fit, as appropriate, a compound or single model to the given
        ``star_groups``. Groups are fitted sequentially from the
        smallest to the biggest. In each iteration, ``image`` is
        subtracted by the previous fitted group.

        Parameters
        ----------
        image : numpy.ndarray
            Background-subtracted image.
        star_groups : `~astropy.table.Table`
            This table must contain the following columns: ``id``,
            ``group_id``, ``x_0``, ``y_0``, ``flux_0``.  ``x_0`` and
            ``y_0`` are initial estimates of the centroids and
            ``flux_0`` is an initial estimate of the flux. Additionally,
            columns named as ``<param_name>_0`` are required if any
            other parameter in the psf model is free (i.e., the
            ``fixed`` attribute of that parameter is ``False``).

        Returns
        -------
        result_tab : `~astropy.table.Table`
            Astropy table that contains photometry results.
        image : numpy.ndarray
            Residual image.
        """

        result_tab = Table()
        for param_tab_name in self._pars_to_output.keys():
            result_tab.add_column(Column(name=param_tab_name))

        unc_tab = Table()
        for param, isfixed in self.psf_model.fixed.items():
            if not isfixed:
                unc_tab.add_column(Column(name=param + "_unc"))

        y, x = np.indices(image.shape)

        star_groups = star_groups.group_by('group_id')
        for n in range(len(star_groups.groups)):
            group_psf = get_grouped_psf_model(self.psf_model,
                                              star_groups.groups[n],
                                              self._pars_to_set)
            usepixel = np.zeros_like(image, dtype=bool)

            for row in star_groups.groups[n]:
                usepixel[overlap_slices(large_array_shape=image.shape,
                                        small_array_shape=self.fitshape,
                                        position=(row['y_0'], row['x_0']),
                                        mode='trim')[0]] = True

            fit_model = self.fitter(group_psf, x[usepixel], y[usepixel],
                                    image[usepixel])
            param_table = self._model_params2table(fit_model,
                                                   star_groups.groups[n])
            result_tab = vstack([result_tab, param_table])

            param_cov = self.fitter.fit_info.get('param_cov', None)
            if param_cov is not None:
                unc_tab = vstack([unc_tab,
                                  self._get_uncertainties(
                                      len(star_groups.groups[n]))])

            # do not subtract if the fitting did not go well
            try:
                image = subtract_psf(image, self.psf_model, param_table,
                                     subshape=self.fitshape)
            except NoOverlapError:
                pass

        if param_cov is not None:
            result_tab = hstack([result_tab, unc_tab])

        return result_tab, image

    def _get_additional_columns(self, in_table, out_table):
        """
        Function to parse additional columns from ``in_table`` and add them to
        ``out_table``.

        """

        if self._extra_output_cols is not None:
            for col_name in self._extra_output_cols:
                if col_name in in_table.colnames:
                    out_table[col_name] = in_table[col_name]

    def _define_fit_param_names(self):
        """
        Convenience function to define mappings between the names of the
        columns in the initial guess table (and the name of the fitted
        parameters) and the actual name of the parameters in the model.

        This method sets the following parameters on the ``self`` object:
        * ``pars_to_set`` : Dict which maps the names of the parameters
          initial guesses to the actual name of the parameter in the
          model.
        * ``pars_to_output`` : Dict which maps the names of the fitted
          parameters to the actual name of the parameter in the model.
        """

        xname, yname, fluxname = _extract_psf_fitting_names(self.psf_model)
        self._pars_to_set = {'x_0': xname, 'y_0': yname, 'flux_0': fluxname}
        self._pars_to_output = {'x_fit': xname, 'y_fit': yname,
                                'flux_fit': fluxname}

        for p, isfixed in self.psf_model.fixed.items():
            p0 = p + '_0'
            pfit = p + '_fit'
            if p not in (xname, yname, fluxname) and not isfixed:
                self._pars_to_set[p0] = p
                self._pars_to_output[pfit] = p

    def _get_uncertainties(self, star_group_size):
        """
        Retrieve uncertainties on fitted parameters from the fitter
        object.

        Parameters
        ----------
        star_group_size : int
            Number of stars in the given group.

        Returns
        -------
        unc_tab : `~astropy.table.Table`
            Table which contains uncertainties on the fitted parameters.
            The uncertainties are reported as one standard deviation.
        """

        unc_tab = Table()
        for param_name in self.psf_model.param_names:
            if not self.psf_model.fixed[param_name]:
                unc_tab.add_column(Column(name=param_name + "_unc",
                                          data=np.empty(star_group_size)))

        k = 0
        n_fit_params = len(unc_tab.colnames)
        param_cov = self.fitter.fit_info.get('param_cov', None)
        for i in range(star_group_size):
            unc_tab[i] = np.sqrt(np.diag(param_cov))[k: k + n_fit_params]
            k = k + n_fit_params

        return unc_tab

    def _model_params2table(self, fit_model, star_group):
        """
        Place fitted parameters into an astropy table.

        Parameters
        ----------
        fit_model : `astropy.modeling.Fittable2DModel` instance
            PSF or PRF model to fit the data. Could be one of the models
            in this package like `~photutils.psf.sandbox.DiscretePRF`,
            `~photutils.psf.IntegratedGaussianPRF`, or any other
            suitable 2D model.
<<<<<<< HEAD
        star_group : TODO
=======
        star_group : `~astropy.table.Table`
>>>>>>> 433f3e54
            the star group instance.

        Returns
        -------
        param_tab : `~astropy.table.Table`
            Table that contains the fitted parameters.
        """

        param_tab = Table()

        for param_tab_name in self._pars_to_output.keys():
            param_tab.add_column(Column(name=param_tab_name,
                                        data=np.empty(len(star_group))))

        if len(star_group) > 1:
            for i in range(len(star_group)):
                for param_tab_name, param_name in self._pars_to_output.items():
                    # get sub_model corresponding to star with index i as name
                    # name was set in utils.get_grouped_psf_model()
                    # we can't use model['name'] here as that only
                    # searches leaves and we might want a intermediate
                    # node of the tree
                    sub_models = [model for model
                                  in fit_model.traverse_postorder() if model.name == i]
<<<<<<< HEAD
                    assert len(sub_models) == 1
=======
                    if len(sub_models) != 1:
                        raise ValueError('sub_models must have a length of 1')
>>>>>>> 433f3e54
                    sub_model = sub_models[0]

                    param_tab[param_tab_name][i] = getattr(sub_model,
                                                           param_name).value
        else:
            for param_tab_name, param_name in self._pars_to_output.items():
                param_tab[param_tab_name] = getattr(fit_model,
                                                    param_name).value

        return param_tab


class IterativelySubtractedPSFPhotometry(BasicPSFPhotometry):
    """
    This class implements an iterative algorithm to perform point spread
    function photometry in crowded fields. This consists of applying a
    loop of find sources, make groups, fit groups, subtract groups, and
    then repeat until no more stars are detected or a given number of
    iterations is reached.

    Parameters
    ----------
    group_maker : callable or `~photutils.psf.GroupStarsBase`
        ``group_maker`` should be able to decide whether a given star
        overlaps with any other and label them as beloging to the same
        group.  ``group_maker`` receives as input an
        `~astropy.table.Table` object with columns named as ``id``,
        ``x_0``, ``y_0``, in which ``x_0`` and ``y_0`` have the same
        meaning of ``xcentroid`` and ``ycentroid``.  This callable must
        return an `~astropy.table.Table` with columns ``id``, ``x_0``,
        ``y_0``, and ``group_id``. The column ``group_id`` should cotain
        integers starting from ``1`` that indicate which group a given
        source belongs to. See, e.g., `~photutils.psf.DAOGroup`.
    bkg_estimator : callable, instance of any \
            `~photutils.background.BackgroundBase` subclass, or None
        ``bkg_estimator`` should be able to compute either a scalar
        background or a 2D background of a given 2D image. See, e.g.,
        `~photutils.background.MedianBackground`.  If None, no
        background subtraction is performed.
    psf_model : `astropy.modeling.Fittable2DModel` instance
        PSF or PRF model to fit the data. Could be one of the models in
        this package like `~photutils.psf.sandbox.DiscretePRF`,
        `~photutils.psf.IntegratedGaussianPRF`, or any other suitable 2D
        model.  This object needs to identify three parameters (position
        of center in x and y coordinates and the flux) in order to set
        them to suitable starting values for each fit. The names of
        these parameters should be given as ``x_0``, ``y_0`` and
        ``flux``.  `~photutils.psf.prepare_psf_model` can be used to
        prepare any 2D model to match this assumption.
    fitshape : int or length-2 array-like
        Rectangular shape around the center of a star which will be
        used to collect the data to do the fitting. Can be an integer
        to be the same along both axes. For example, 5 is the same as
        (5, 5), which means to fit only at the following relative pixel
        positions: [-2, -1, 0, 1, 2]. Each element of ``fitshape`` must
        be an odd number.
    finder : callable or instance of any \
            `~photutils.detection.StarFinderBase` subclasses
        ``finder`` should be able to identify stars, i.e., compute a
        rough estimate of the centroids, in a given 2D image.
        ``finder`` receives as input a 2D image and returns an
        `~astropy.table.Table` object which contains columns with names:
        ``id``, ``xcentroid``, ``ycentroid``, and ``flux``. In which
        ``id`` is an integer-valued column starting from ``1``,
        ``xcentroid`` and ``ycentroid`` are center position estimates of
        the sources and ``flux`` contains flux estimates of the sources.
        See, e.g., `~photutils.detection.DAOStarFinder` or
        `~photutils.detection.IRAFStarFinder`.
    fitter : `~astropy.modeling.fitting.Fitter` instance
        Fitter object used to compute the optimized centroid positions
        and/or flux of the identified sources. See
        `~astropy.modeling.fitting` for more details on fitters.
    aperture_radius : float
        The radius (in units of pixels) used to compute initial
        estimates for the fluxes of sources. If ``None``, one FWHM will
        be used if it can be determined from the ```psf_model``.
    niters : int or None
        Number of iterations to perform of the loop FIND, GROUP,
        SUBTRACT, NSTAR. If None, iterations will proceed until no more
        stars remain.  Note that in this case it is *possible* that the
        loop will never end if the PSF has structure that causes
        subtraction to create new sources infinitely.
    extra_output_cols : list of str, optional
        List of additional columns for parameters derived by any of the
        intermediate fitting steps (e.g., ``finder``), such as roundness
        or sharpness.

    Notes
    -----
    If there are problems with fitting large groups, change the
    parameters of the grouping algorithm to reduce the number of sources
    in each group or input a ``star_groups`` table that only includes
    the groups that are relevant (e.g., manually remove all entries that
    coincide with artifacts).

    References
    ----------
    [1] Stetson, Astronomical Society of the Pacific, Publications,
        (ISSN 0004-6280), vol. 99, March 1987, p. 191-222.
        Available at:
        https://ui.adsabs.harvard.edu/abs/1987PASP...99..191S/abstract
    """

    def __init__(self, group_maker, bkg_estimator, psf_model, fitshape,
                 finder, fitter=LevMarLSQFitter(), niters=3,
                 aperture_radius=None, extra_output_cols=None):

        super().__init__(group_maker, bkg_estimator, psf_model, fitshape,
                         finder, fitter, aperture_radius, extra_output_cols)
        self.niters = niters

    @property
    def niters(self):
        return self._niters

    @niters.setter
    def niters(self, value):
        if value is None:
            self._niters = None
        else:
            try:
                if value <= 0:
                    raise ValueError('niters must be positive.')
                else:
                    self._niters = int(value)
            except ValueError:
                raise ValueError('niters must be None or an integer or '
                                 'convertable into an integer.')

    @property
    def finder(self):
        return self._finder

    @finder.setter
    def finder(self, value):
        if value is None:
            raise ValueError("finder cannot be None for "
                             "IterativelySubtractedPSFPhotometry - you may "
                             "want to use BasicPSFPhotometry. Please see the "
                             "Detection section on photutils documentation.")
        else:
            self._finder = value

    def do_photometry(self, image, init_guesses=None):
        """
        Perform PSF photometry in ``image``.

        This method assumes that ``psf_model`` has centroids and flux
        parameters which will be fitted to the data provided in
        ``image``. A compound model, in fact a sum of ``psf_model``,
        will be fitted to groups of stars automatically identified by
        ``group_maker``. Also, ``image`` is not assumed to be background
        subtracted.  If ``init_guesses`` are not ``None`` then this
        method uses ``init_guesses`` as initial guesses for the
        centroids. If the centroid positions are set as ``fixed`` in the
        PSF model ``psf_model``, then the optimizer will only consider
        the flux as a variable.

        Parameters
        ----------
        image : 2D array-like, `~astropy.io.fits.ImageHDU`, \
                `~astropy.io.fits.HDUList`
            Image to perform photometry.
        init_guesses: `~astropy.table.Table`
            Table which contains the initial guesses (estimates) for the
            set of parameters. Columns 'x_0' and 'y_0' which represent
            the positions (in pixel coordinates) for each object must be
            present.  'flux_0' can also be provided to set initial
            fluxes.  If 'flux_0' is not provided, aperture photometry is
            used to estimate initial values for the fluxes. Additional
            columns of the form '<parametername>_0' will be used to set
            the initial guess for any parameters of the ``psf_model``
            model that are not fixed. If ``init_guesses`` supplied with
            ``extra_output_cols`` the initial values are used; if the columns
            specified in ``extra_output_cols`` are not given in
            ``init_guesses`` then NaNs will be returned.

        Returns
        -------
        output_table : `~astropy.table.Table` or None
            Table with the photometry results, i.e., centroids and
            fluxes estimations and the initial estimates used to start
            the fitting process. Uncertainties on the fitted parameters
            are reported as columns called ``<paramname>_unc`` provided
            that the fitter object contains a dictionary called
            ``fit_info`` with the key ``param_cov``, which contains the
            covariance matrix.
        """

        if init_guesses is not None:
            table = super().do_photometry(image, init_guesses)
            table['iter_detected'] = np.ones(table['x_fit'].shape, dtype=int)

            # n_start = 2 because it starts in the second iteration
            # since the first iteration is above
            output_table = self._do_photometry(n_start=2)
            output_table = vstack([table, output_table])
        else:
            if self.bkg_estimator is not None:
                self._residual_image = image - self.bkg_estimator(image)
            else:
                self._residual_image = image

            if self.aperture_radius is None:
                self.set_aperture_radius()

            output_table = self._do_photometry()
        return output_table

    def _do_photometry(self, n_start=1):
        """
        Helper function which performs the iterations of the photometry
        process.

        Parameters
        ----------
        n_start : int
            Integer representing the start index of the iteration.  It
            is 1 if init_guesses are None, and 2 otherwise.

        Returns
        -------
        output_table : `~astropy.table.Table` or None
            Table with the photometry results, i.e., centroids and
            fluxes estimations and the initial estimates used to start
            the fitting process.
        """

        output_table = Table()
        self._define_fit_param_names()

        for (init_parname, fit_parname) in zip(self._pars_to_set.keys(),
                                               self._pars_to_output.keys()):
            output_table.add_column(Column(name=init_parname))
            output_table.add_column(Column(name=fit_parname))

        sources = self.finder(self._residual_image)

        n = n_start
        while((sources is not None and len(sources) > 0) and
              (self.niters is None or n <= self.niters)):
            positions = np.transpose((sources['xcentroid'],
                                      sources['ycentroid']))
            apertures = CircularAperture(positions,
                                         r=self.aperture_radius)
            sources['aperture_flux'] = aperture_photometry(
                self._residual_image, apertures)['aperture_sum']

            init_guess_tab = Table(names=['id', 'x_0', 'y_0', 'flux_0'],
                                   data=[sources['id'], sources['xcentroid'],
                                         sources['ycentroid'],
                                         sources['aperture_flux']])
            self._get_additional_columns(sources, init_guess_tab)

            for param_tab_name, param_name in self._pars_to_set.items():
                if param_tab_name not in (['x_0', 'y_0', 'flux_0']):
                    init_guess_tab.add_column(
                        Column(name=param_tab_name,
                               data=(getattr(self.psf_model,
                                             param_name) *
                                     np.ones(len(sources)))))

            star_groups = self.group_maker(init_guess_tab)
            table, self._residual_image = super().nstar(
                self._residual_image, star_groups)

            star_groups = star_groups.group_by('group_id')
            table = hstack([star_groups, table])

            table['iter_detected'] = n * np.ones(table['x_fit'].shape,
                                                 dtype=int)

            output_table = vstack([output_table, table])

            # do not warn if no sources are found beyond the first iteration
            with warnings.catch_warnings():
                warnings.simplefilter('ignore', NoDetectionsWarning)
                sources = self.finder(self._residual_image)

            n += 1

        return output_table


class DAOPhotPSFPhotometry(IterativelySubtractedPSFPhotometry):
    """
    This class implements  an iterative algorithm based on the DAOPHOT
    algorithm presented by Stetson (1987) to perform point spread
    function photometry in crowded fields. This consists of applying a
    loop of find sources, make groups, fit groups, subtract groups, and
    then repeat until no more stars are detected or a given number of
    iterations is reached.

    Basically, this classes uses
    `~photutils.psf.IterativelySubtractedPSFPhotometry`, but with
    grouping, finding, and background estimation routines defined a
    priori. More precisely, this class uses `~photutils.psf.DAOGroup`
    for grouping, `~photutils.detection.DAOStarFinder` for finding
    sources, and `~photutils.background.MMMBackground` for background
    estimation. Those classes are based on GROUP, FIND, and SKY routines
    used in DAOPHOT, respectively.

    The parameter ``crit_separation`` is associated with
    `~photutils.psf.DAOGroup`.  ``sigma_clip`` is associated with
    `~photutils.background.MMMBackground`.  ``threshold`` and ``fwhm``
    are associated with `~photutils.detection.DAOStarFinder`.
    Parameters from ``ratio`` to ``roundhi`` are also associated with
    `~photutils.detection.DAOStarFinder`.

    Parameters
    ----------
    crit_separation : float or int
        Distance, in units of pixels, such that any two stars separated
        by less than this distance will be placed in the same group.
    threshold : float
        The absolute image value above which to select sources.
    fwhm : float
        The full-width half-maximum (FWHM) of the major axis of the
        Gaussian kernel in units of pixels.
    psf_model : `astropy.modeling.Fittable2DModel` instance
        PSF or PRF model to fit the data. Could be one of the models in
        this package like `~photutils.psf.sandbox.DiscretePRF`,
        `~photutils.psf.IntegratedGaussianPRF`, or any other suitable 2D
        model.  This object needs to identify three parameters (position
        of center in x and y coordinates and the flux) in order to set
        them to suitable starting values for each fit. The names of
        these parameters should be given as ``x_0``, ``y_0`` and
        ``flux``.  `~photutils.psf.prepare_psf_model` can be used to
        prepare any 2D model to match this assumption.
    fitshape : int or length-2 array-like
        Rectangular shape around the center of a star which will be
        used to collect the data to do the fitting. Can be an integer
        to be the same along both axes. For example, 5 is the same as
        (5, 5), which means to fit only at the following relative pixel
        positions: [-2, -1, 0, 1, 2]. Each element of ``fitshape`` must
        be an odd number.
    sigma : float, optional
        Number of standard deviations used to perform sigma clip with a
        `astropy.stats.SigmaClip` object.
    ratio : float, optional
        The ratio of the minor to major axis standard deviations of the
        Gaussian kernel.  ``ratio`` must be strictly positive and less
        than or equal to 1.0.  The default is 1.0 (i.e., a circular
        Gaussian kernel).
    theta : float, optional
        The position angle (in degrees) of the major axis of the
        Gaussian kernel measured counter-clockwise from the positive x
        axis.
    sigma_radius : float, optional
        The truncation radius of the Gaussian kernel in units of sigma
        (standard deviation) [``1 sigma = FWHM /
        (2.0*sqrt(2.0*log(2.0)))``].
    sharplo : float, optional
        The lower bound on sharpness for object detection.
    sharphi : float, optional
        The upper bound on sharpness for object detection.
    roundlo : float, optional
        The lower bound on roundess for object detection.
    roundhi : float, optional
        The upper bound on roundess for object detection.
    fitter : `~astropy.modeling.fitting.Fitter` instance
        Fitter object used to compute the optimized centroid positions
        and/or flux of the identified sources. See
        `~astropy.modeling.fitting` for more details on fitters.
    niters : int or None
        Number of iterations to perform of the loop FIND, GROUP,
        SUBTRACT, NSTAR. If None, iterations will proceed until no more
        stars remain.  Note that in this case it is *possible* that the
        loop will never end if the PSF has structure that causes
        subtraction to create new sources infinitely.
    aperture_radius : float
        The radius (in units of pixels) used to compute initial
        estimates for the fluxes of sources. If ``None``, one FWHM will
        be used if it can be determined from the ```psf_model``.
    extra_output_cols : list of str, optional
        List of additional columns for parameters derived by any of the
        intermediate fitting steps (e.g., ``finder``), such as roundness
        or sharpness.

    Notes
    -----
    If there are problems with fitting large groups, change the
    parameters of the grouping algorithm to reduce the number of sources
    in each group or input a ``star_groups`` table that only includes
    the groups that are relevant (e.g., manually remove all entries that
    coincide with artifacts).

    References
    ----------
    [1] Stetson, Astronomical Society of the Pacific, Publications,
        (ISSN 0004-6280), vol. 99, March 1987, p. 191-222.
        Available at:
        https://ui.adsabs.harvard.edu/abs/1987PASP...99..191S/abstract
    """

    def __init__(self, crit_separation, threshold, fwhm, psf_model, fitshape,
                 sigma=3., ratio=1.0, theta=0.0, sigma_radius=1.5,
                 sharplo=0.2, sharphi=1.0, roundlo=-1.0, roundhi=1.0,
                 fitter=LevMarLSQFitter(),
                 niters=3, aperture_radius=None, extra_output_cols=None):

        self.crit_separation = crit_separation
        self.threshold = threshold
        self.fwhm = fwhm
        self.sigma = sigma
        self.ratio = ratio
        self.theta = theta
        self.sigma_radius = sigma_radius
        self.sharplo = sharplo
        self.sharphi = sharphi
        self.roundlo = roundlo
        self.roundhi = roundhi

        group_maker = DAOGroup(crit_separation=self.crit_separation)
        bkg_estimator = MMMBackground(sigma_clip=SigmaClip(sigma=self.sigma))
        finder = DAOStarFinder(threshold=self.threshold, fwhm=self.fwhm,
                               ratio=self.ratio, theta=self.theta,
                               sigma_radius=self.sigma_radius,
                               sharplo=self.sharplo, sharphi=self.sharphi,
                               roundlo=self.roundlo, roundhi=self.roundhi)

        super().__init__(group_maker=group_maker, bkg_estimator=bkg_estimator,
                         psf_model=psf_model, fitshape=fitshape,
                         finder=finder, fitter=fitter, niters=niters,
                         aperture_radius=aperture_radius,
                         extra_output_cols=extra_output_cols)<|MERGE_RESOLUTION|>--- conflicted
+++ resolved
@@ -506,11 +506,7 @@
             in this package like `~photutils.psf.sandbox.DiscretePRF`,
             `~photutils.psf.IntegratedGaussianPRF`, or any other
             suitable 2D model.
-<<<<<<< HEAD
-        star_group : TODO
-=======
         star_group : `~astropy.table.Table`
->>>>>>> 433f3e54
             the star group instance.
 
         Returns
@@ -535,12 +531,8 @@
                     # node of the tree
                     sub_models = [model for model
                                   in fit_model.traverse_postorder() if model.name == i]
-<<<<<<< HEAD
-                    assert len(sub_models) == 1
-=======
                     if len(sub_models) != 1:
                         raise ValueError('sub_models must have a length of 1')
->>>>>>> 433f3e54
                     sub_model = sub_models[0]
 
                     param_tab[param_tab_name][i] = getattr(sub_model,
