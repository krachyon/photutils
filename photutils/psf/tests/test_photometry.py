# Licensed under a 3-clause BSD style license - see LICENSE.rst
"""
Tests for the photometry module.
"""

from astropy.convolution.utils import discretize_model
from astropy.modeling import Fittable2DModel, Parameter
from astropy.modeling.fitting import LevMarLSQFitter, SimplexLSQFitter
from astropy.modeling.models import Gaussian2D, Moffat2D
from astropy.stats import SigmaClip, gaussian_sigma_to_fwhm
from astropy.table import Table
from astropy.tests.helper import catch_warnings
from astropy.utils.exceptions import AstropyUserWarning
import numpy as np
from numpy.testing import assert_allclose, assert_array_equal, assert_equal
import pytest

from ..groupstars import DAOGroup
from ..models import IntegratedGaussianPRF, FittableImageModel
from ..photometry import (BasicPSFPhotometry, DAOPhotPSFPhotometry,
                          IterativelySubtractedPSFPhotometry)
from ..sandbox import DiscretePRF
from ..utils import prepare_psf_model
from ...background import MMMBackground, StdBackgroundRMS
from ...datasets import make_gaussian_prf_sources_image, make_noise_image
from ...detection import DAOStarFinder

try:
    import scipy  # noqa
    HAS_SCIPY = True
except ImportError:
    HAS_SCIPY = False


def make_psf_photometry_objs(std=1, sigma_psf=1):
    """
    Produces baseline photometry objects which are then
    modified as-needed in specific tests below
    """

    daofind = DAOStarFinder(threshold=5.0 * std,
                            fwhm=sigma_psf * gaussian_sigma_to_fwhm)
    daogroup = DAOGroup(1.5 * sigma_psf * gaussian_sigma_to_fwhm)
    threshold = 5. * std
    fwhm = sigma_psf * gaussian_sigma_to_fwhm
    crit_separation = 1.5 * sigma_psf * gaussian_sigma_to_fwhm

    daofind = DAOStarFinder(threshold=threshold, fwhm=fwhm)
    daogroup = DAOGroup(crit_separation)
    mode_bkg = MMMBackground()
    psf_model = IntegratedGaussianPRF(sigma=sigma_psf)
    fitter = LevMarLSQFitter()

    basic_phot_obj = BasicPSFPhotometry(finder=daofind,
                                        group_maker=daogroup,
                                        bkg_estimator=mode_bkg,
                                        psf_model=psf_model,
                                        fitter=fitter,
                                        fitshape=(11, 11))

    iter_phot_obj = IterativelySubtractedPSFPhotometry(finder=daofind,
                                                       group_maker=daogroup,
                                                       bkg_estimator=mode_bkg,
                                                       psf_model=psf_model,
                                                       fitter=fitter, niters=1,
                                                       fitshape=(11, 11))

    dao_phot_obj = DAOPhotPSFPhotometry(crit_separation=crit_separation,
                                        threshold=threshold, fwhm=fwhm,
                                        psf_model=psf_model, fitshape=(11, 11),
                                        niters=1)

    return (basic_phot_obj, iter_phot_obj, dao_phot_obj)


sigma_psfs = []

# A group of two overlapped stars and an isolated one
sigma_psfs.append(2)
sources1 = Table()
sources1['flux'] = [800, 1000, 1200]
sources1['x_0'] = [13, 18, 25]
sources1['y_0'] = [16, 16, 25]
sources1['sigma'] = [sigma_psfs[-1]] * 3
sources1['theta'] = [0] * 3
sources1['id'] = [1, 2, 3]
sources1['group_id'] = [1, 1, 2]


# one single group with four stars.
sigma_psfs.append(2)
sources2 = Table()
sources2['flux'] = [700, 800, 700, 800]
sources2['x_0'] = [12, 17, 12, 17]
sources2['y_0'] = [15, 15, 20, 20]
sources2['sigma'] = [sigma_psfs[-1]] * 4
sources2['theta'] = [0] * 4
sources2['id'] = [1, 2, 3, 4]
sources2['group_id'] = [1, 1, 1, 1]

# one faint star and one brither companion
# although they are in the same group, the detection algorithm
# is not able to detect the fainter star, hence photometry should
# be performed with niters > 1 or niters=None
sigma_psfs.append(2)
sources3 = Table()
sources3['flux'] = [10000, 1000]
sources3['x_0'] = [18, 13]
sources3['y_0'] = [17, 19]
sources3['sigma'] = [sigma_psfs[-1]] * 2
sources3['theta'] = [0] * 2
sources3['id'] = [1] * 2
sources3['group_id'] = [1] * 2
sources3['iter_detected'] = [1, 2]


@pytest.mark.skipif('not HAS_SCIPY')
@pytest.mark.parametrize("sigma_psf, sources", [(sigma_psfs[2], sources3)])
def test_psf_photometry_niters(sigma_psf, sources):
    img_shape = (32, 32)
    # generate image with read-out noise (Gaussian) and
    # background noise (Poisson)
    image = (make_gaussian_prf_sources_image(img_shape, sources) +
             make_noise_image(img_shape, distribution='poisson', mean=6.,
                              seed=0) +
             make_noise_image(img_shape, distribution='gaussian', mean=0.,
                              stddev=2., seed=0))
    cp_image = image.copy()
    sigma_clip = SigmaClip(sigma=3.)
    bkgrms = StdBackgroundRMS(sigma_clip)
    std = bkgrms(image)

    phot_obj = make_psf_photometry_objs(std, sigma_psf)[1:3]
    for iter_phot_obj in phot_obj:
        iter_phot_obj.niters = None

        result_tab = iter_phot_obj(image)
        residual_image = iter_phot_obj.get_residual_image()

        assert (result_tab['x_0_unc'] < 1.96 * sigma_psf /
                np.sqrt(sources['flux'])).all()
        assert (result_tab['y_0_unc'] < 1.96 * sigma_psf /
                np.sqrt(sources['flux'])).all()
        assert (result_tab['flux_unc'] < 1.96 *
                np.sqrt(sources['flux'])).all()

        assert_allclose(result_tab['x_fit'], sources['x_0'], rtol=1e-1)
        assert_allclose(result_tab['y_fit'], sources['y_0'], rtol=1e-1)
        assert_allclose(result_tab['flux_fit'], sources['flux'], rtol=1e-1)
        assert_array_equal(result_tab['id'], sources['id'])
        assert_array_equal(result_tab['group_id'], sources['group_id'])
        assert_array_equal(result_tab['iter_detected'],
                           sources['iter_detected'])
        assert_allclose(np.mean(residual_image), 0.0, atol=1e1)

        # make sure image is note overwritten
        assert_array_equal(cp_image, image)


@pytest.mark.skipif('not HAS_SCIPY')
@pytest.mark.parametrize("sigma_psf, sources",
                         [(sigma_psfs[0], sources1),
                          (sigma_psfs[1], sources2),
                          # these ensure that the test *fails* if the model
                          # PSFs are the wrong shape
                          pytest.param(sigma_psfs[0] / 1.2, sources1,
                                       marks=pytest.mark.xfail()),
                          pytest.param(sigma_psfs[1] * 1.2, sources2,
                                       marks=pytest.mark.xfail())])
def test_psf_photometry_oneiter(sigma_psf, sources):
    """
    Tests in an image with a group of two overlapped stars and an
    isolated one.
    """

    img_shape = (32, 32)
    # generate image with read-out noise (Gaussian) and
    # background noise (Poisson)
    image = (make_gaussian_prf_sources_image(img_shape, sources) +
             make_noise_image(img_shape, distribution='poisson', mean=6.,
                              seed=0) +
             make_noise_image(img_shape, distribution='gaussian', mean=0.,
                              stddev=2., seed=0))
    cp_image = image.copy()

    sigma_clip = SigmaClip(sigma=3.)
    bkgrms = StdBackgroundRMS(sigma_clip)
    std = bkgrms(image)
    phot_objs = make_psf_photometry_objs(std, sigma_psf)

    for phot_proc in phot_objs:
        result_tab = phot_proc(image)
        residual_image = phot_proc.get_residual_image()
        assert (result_tab['x_0_unc'] < 1.96 * sigma_psf /
                np.sqrt(sources['flux'])).all()
        assert (result_tab['y_0_unc'] < 1.96 * sigma_psf /
                np.sqrt(sources['flux'])).all()
        assert (result_tab['flux_unc'] < 1.96 *
                np.sqrt(sources['flux'])).all()
        assert_allclose(result_tab['x_fit'], sources['x_0'], rtol=1e-1)
        assert_allclose(result_tab['y_fit'], sources['y_0'], rtol=1e-1)
        assert_allclose(result_tab['flux_fit'], sources['flux'], rtol=1e-1)
        assert_array_equal(result_tab['id'], sources['id'])
        assert_array_equal(result_tab['group_id'], sources['group_id'])
        assert_allclose(np.mean(residual_image), 0.0, atol=1e1)

        # test fixed photometry
        phot_proc.psf_model.x_0.fixed = True
        phot_proc.psf_model.y_0.fixed = True

        pos = Table(names=['x_0', 'y_0'], data=[sources['x_0'],
                                                sources['y_0']])
        cp_pos = pos.copy()

        result_tab = phot_proc(image, pos)
        residual_image = phot_proc.get_residual_image()
        assert 'x_0_unc' not in result_tab.colnames
        assert 'y_0_unc' not in result_tab.colnames
        assert (result_tab['flux_unc'] < 1.96 *
                np.sqrt(sources['flux'])).all()
        assert_array_equal(result_tab['x_fit'], sources['x_0'])
        assert_array_equal(result_tab['y_fit'], sources['y_0'])
        assert_allclose(result_tab['flux_fit'], sources['flux'], rtol=1e-1)
        assert_array_equal(result_tab['id'], sources['id'])
        assert_array_equal(result_tab['group_id'], sources['group_id'])
        assert_allclose(np.mean(residual_image), 0.0, atol=1e1)

        # make sure image is not overwritten
        assert_array_equal(cp_image, image)

        # make sure initial guess table is not modified
        assert_array_equal(cp_pos, pos)

        # resets fixed positions
        phot_proc.psf_model.x_0.fixed = False
        phot_proc.psf_model.y_0.fixed = False


@pytest.mark.skipif('not HAS_SCIPY')
def test_niters_errors():
    iter_phot_obj = make_psf_photometry_objs()[1]

    # tests that niters is set to an integer even if the user inputs
    # a float
    iter_phot_obj.niters = 1.1
    assert_equal(iter_phot_obj.niters, 1)

    # test that a ValueError is raised if niters <= 0
    with pytest.raises(ValueError):
        iter_phot_obj.niters = 0

    # test that it's OK to set niters to None
    iter_phot_obj.niters = None


@pytest.mark.skipif('not HAS_SCIPY')
def test_fitshape_errors():
    basic_phot_obj = make_psf_photometry_objs()[0]

    # first make sure setting to a scalar does the right thing (and makes
    # no errors)
    basic_phot_obj.fitshape = 11
    assert np.all(basic_phot_obj.fitshape == (11, 11))

    # test that a ValuError is raised if fitshape has even components
    with pytest.raises(ValueError):
        basic_phot_obj.fitshape = (2, 2)
    with pytest.raises(ValueError):
        basic_phot_obj.fitshape = 2

    # test that a ValueError is raised if fitshape has non positive
    # components
    with pytest.raises(ValueError):
        basic_phot_obj.fitshape = (-1, 0)

    # test that a ValueError is raised if fitshape has more than two
    # dimensions
    with pytest.raises(ValueError):
        basic_phot_obj.fitshape = (3, 3, 3)


@pytest.mark.skipif('not HAS_SCIPY')
def test_aperture_radius_errors():
    basic_phot_obj = make_psf_photometry_objs()[0]

    # test that aperture_radius was set to None by default
    assert_equal(basic_phot_obj.aperture_radius, None)

    # test that a ValueError is raised if aperture_radius is non positive
    with pytest.raises(ValueError):
        basic_phot_obj.aperture_radius = -3


@pytest.mark.skipif('not HAS_SCIPY')
def test_finder_errors():
    iter_phot_obj = make_psf_photometry_objs()[1]

    with pytest.raises(ValueError):
        iter_phot_obj.finder = None

    with pytest.raises(ValueError):
        iter_phot_obj = IterativelySubtractedPSFPhotometry(
            finder=None, group_maker=DAOGroup(1),
            bkg_estimator=MMMBackground(),
            psf_model=IntegratedGaussianPRF(1), fitshape=(11, 11))


@pytest.mark.skipif('not HAS_SCIPY')
def test_finder_positions_warning():
    basic_phot_obj = make_psf_photometry_objs(sigma_psf=2)[0]
    positions = Table()
    positions['x_0'] = [12.8, 18.2, 25.3]
    positions['y_0'] = [15.7, 16.5, 25.1]

    image = (make_gaussian_prf_sources_image((32, 32), sources1) +
             make_noise_image((32, 32), distribution='poisson', mean=6.,
                              seed=0))

    with catch_warnings(AstropyUserWarning):
        result_tab = basic_phot_obj(image=image, init_guesses=positions)
        assert_array_equal(result_tab['x_0'], positions['x_0'])
        assert_array_equal(result_tab['y_0'], positions['y_0'])
        assert_allclose(result_tab['x_fit'], positions['x_0'], rtol=1e-1)
        assert_allclose(result_tab['y_fit'], positions['y_0'], rtol=1e-1)

    with pytest.raises(ValueError):
        basic_phot_obj.finder = None
        result_tab = basic_phot_obj(image=image)


@pytest.mark.skipif('not HAS_SCIPY')
def test_aperture_radius():
    img_shape = (32, 32)

    # generate image with read-out noise (Gaussian) and
    # background noise (Poisson)
    image = (make_gaussian_prf_sources_image(img_shape, sources1) +
             make_noise_image(img_shape, distribution='poisson', mean=6.,
                              seed=0) +
             make_noise_image(img_shape, distribution='gaussian', mean=0.,
                              stddev=2., seed=0))

    basic_phot_obj = make_psf_photometry_objs()[0]

    # test that aperture radius is properly set whenever the PSF model has
    # a `fwhm` attribute
    class PSFModelWithFWHM(Fittable2DModel):
        x_0 = Parameter(default=1)
        y_0 = Parameter(default=1)
        flux = Parameter(default=1)
        fwhm = Parameter(default=5)

        def __init__(self, fwhm=fwhm.default):
            super().__init__(fwhm=fwhm)

        def evaluate(self, x, y, x_0, y_0, flux, fwhm):
            return flux / (fwhm * (x - x_0)**2 * (y - y_0)**2)

    psf_model = PSFModelWithFWHM()
    basic_phot_obj.psf_model = psf_model
    basic_phot_obj(image)
    assert_equal(basic_phot_obj.aperture_radius, psf_model.fwhm.value)


PARS_TO_SET_0 = {'x_0': 'x_0', 'y_0': 'y_0', 'flux_0': 'flux'}
PARS_TO_OUTPUT_0 = {'x_fit': 'x_0', 'y_fit': 'y_0', 'flux_fit': 'flux'}
PARS_TO_SET_1 = PARS_TO_SET_0.copy()
PARS_TO_SET_1['sigma_0'] = 'sigma'
PARS_TO_OUTPUT_1 = PARS_TO_OUTPUT_0.copy()
PARS_TO_OUTPUT_1['sigma_fit'] = 'sigma'


@pytest.mark.parametrize("actual_pars_to_set, actual_pars_to_output,"
                         "is_sigma_fixed", [(PARS_TO_SET_0, PARS_TO_OUTPUT_0,
                                             True),
                                            (PARS_TO_SET_1, PARS_TO_OUTPUT_1,
                                             False)])
@pytest.mark.skipif('not HAS_SCIPY')
def test_define_fit_param_names(actual_pars_to_set, actual_pars_to_output,
                                is_sigma_fixed):
    psf_model = IntegratedGaussianPRF()
    psf_model.sigma.fixed = is_sigma_fixed

    basic_phot_obj = make_psf_photometry_objs()[0]
    basic_phot_obj.psf_model = psf_model

    basic_phot_obj._define_fit_param_names()
    assert_equal(basic_phot_obj._pars_to_set, actual_pars_to_set)
    assert_equal(basic_phot_obj._pars_to_output, actual_pars_to_output)


# tests previously written to psf_photometry

PSF_SIZE = 11
GAUSSIAN_WIDTH = 1.
IMAGE_SIZE = 101

# Position and FLUXES of test sources
INTAB = Table([[50., 23, 12, 86], [50., 83, 80, 84],
               [np.pi * 10, 3.654, 20., 80 / np.sqrt(3)]],
              names=['x_0', 'y_0', 'flux_0'])

# Create test psf
psf_model = Gaussian2D(1. / (2 * np.pi * GAUSSIAN_WIDTH ** 2), PSF_SIZE // 2,
                       PSF_SIZE // 2, GAUSSIAN_WIDTH, GAUSSIAN_WIDTH)
test_psf = discretize_model(psf_model, (0, PSF_SIZE), (0, PSF_SIZE),
                            mode='oversample')

# Set up grid for test image
image = np.zeros((IMAGE_SIZE, IMAGE_SIZE))

# Add sources to test image
for x, y, flux in INTAB:
    model = Gaussian2D(flux / (2 * np.pi * GAUSSIAN_WIDTH ** 2),
                       x, y, GAUSSIAN_WIDTH, GAUSSIAN_WIDTH)
    image += discretize_model(model, (0, IMAGE_SIZE), (0, IMAGE_SIZE),
                              mode='oversample')

# Some tests require an image with wider sources.
WIDE_GAUSSIAN_WIDTH = 3.
WIDE_INTAB = Table([[50, 23.2], [50.5, 1], [10, 20]],
                   names=['x_0', 'y_0', 'flux_0'])
wide_image = np.zeros((IMAGE_SIZE, IMAGE_SIZE))

# Add sources to test image
for x, y, flux in WIDE_INTAB:
    model = Gaussian2D(flux / (2 * np.pi * WIDE_GAUSSIAN_WIDTH ** 2),
                       x, y, WIDE_GAUSSIAN_WIDTH, WIDE_GAUSSIAN_WIDTH)
    wide_image += discretize_model(model, (0, IMAGE_SIZE), (0, IMAGE_SIZE),
                                   mode='oversample')


@pytest.mark.skipif('not HAS_SCIPY')
def test_psf_photometry_discrete():
    """ Test psf_photometry with discrete PRF model. """

    prf = DiscretePRF(test_psf, subsampling=1)
    basic_phot = BasicPSFPhotometry(group_maker=DAOGroup(2),
                                    bkg_estimator=None, psf_model=prf,
                                    fitshape=7)
    f = basic_phot(image=image, init_guesses=INTAB)

    for n in ['x', 'y', 'flux']:
        assert_allclose(f[n + '_0'], f[n + '_fit'], rtol=1e-6)


@pytest.mark.skipif('not HAS_SCIPY')
def test_tune_coordinates():
    """
    Test psf_photometry with discrete PRF model and coordinates that need
    to be adjusted in the fit.
    """

    prf = DiscretePRF(test_psf, subsampling=1)
    prf.x_0.fixed = False
    prf.y_0.fixed = False
    # Shift all sources by 0.3 pixels
    intab = INTAB.copy()
    intab['x_0'] += 0.3

    basic_phot = BasicPSFPhotometry(group_maker=DAOGroup(2),
                                    bkg_estimator=None, psf_model=prf,
                                    fitshape=7)

    f = basic_phot(image=image, init_guesses=intab)
    for n in ['x', 'y', 'flux']:
        assert_allclose(f[n + '_0'], f[n + '_fit'], rtol=1e-3)


@pytest.mark.skipif('not HAS_SCIPY')
def test_psf_boundary():
    """
    Test psf_photometry with discrete PRF model at the boundary of the data.
    """

    prf = DiscretePRF(test_psf, subsampling=1)

    basic_phot = BasicPSFPhotometry(group_maker=DAOGroup(2),
                                    bkg_estimator=None, psf_model=prf,
                                    fitshape=7, aperture_radius=5.5)

    intab = Table(data=[[1], [1]], names=['x_0', 'y_0'])
    f = basic_phot(image=image, init_guesses=intab)
    assert_allclose(f['flux_fit'], 0, atol=1e-8)


@pytest.mark.skipif('not HAS_SCIPY')
def test_default_aperture_radius():
    """
    Test psf_photometry with non-Gaussian model, such that it raises a
    warning about aperture_radius.
    """
    def tophatfinder(image):
        """ Simple top hat finder function for use with a top hat PRF"""
        fluxes = np.unique(image[image > 1])
        table = Table(names=['id', 'xcentroid', 'ycentroid', 'flux'],
                      dtype=[int, float, float, float])
        for n, f in enumerate(fluxes):
            ys, xs = np.where(image == f)
            x = np.mean(xs)
            y = np.mean(ys)
            table.add_row([int(n+1), x, y, f*9])
        table.sort(['flux'])

        return table

    prf = np.zeros((7, 7), float)
    prf[2:5, 2:5] = 1/9
    prf = FittableImageModel(prf)

    img = np.zeros((50, 50), float)
    x0 = [38, 20, 35]
    y0 = [20, 5, 40]
    f0 = [50, 100, 200]
    for x, y, f in zip(x0, y0, f0):
        img[y-1:y+2, x-1:x+2] = f/9

    intab = Table(data=[[37, 19.6, 34.9], [19.6, 4.5, 40.1]],
                  names=['x_0', 'y_0'])

    basic_phot = BasicPSFPhotometry(group_maker=DAOGroup(2),
                                    bkg_estimator=None, psf_model=prf,
                                    fitshape=7, finder=tophatfinder)
    # Test for init_guesses is None
    with pytest.warns(AstropyUserWarning, match='aperture_radius is None and '
                                                'could not be determined'):
        results = basic_phot(image=img)
    assert_allclose(results['flux_fit'], f0, rtol=0.05)

    # Have to reset the object or it saves any updates, and we wish to
    # re-verify the aperture_radius assignment
    basic_phot = BasicPSFPhotometry(group_maker=DAOGroup(2),
                                    bkg_estimator=None, psf_model=prf,
                                    fitshape=7)

    # Test for init_guesses is not None, but lacks a flux_0 column
    with pytest.warns(AstropyUserWarning, match='aperture_radius is None and '
                                                'could not be determined'):
        results = basic_phot(image=img, init_guesses=intab)
    assert_allclose(results['flux_fit'], f0, rtol=0.05)

    iter_phot = IterativelySubtractedPSFPhotometry(finder=tophatfinder,
                                                   group_maker=DAOGroup(2),
                                                   bkg_estimator=None,
                                                   psf_model=prf,
                                                   fitshape=7, niters=2)
    # Test for init_guesses is not None, but lacks a flux_0 column
    with pytest.warns(AstropyUserWarning, match='aperture_radius is None and '
                                                'could not be determined'):
        results = iter_phot(image=img, init_guesses=intab)
    assert_allclose(results['flux_fit'], f0, rtol=0.05)

    iter_phot = IterativelySubtractedPSFPhotometry(finder=tophatfinder,
                                                   group_maker=DAOGroup(2),
                                                   bkg_estimator=None,
                                                   psf_model=prf,
                                                   fitshape=7, niters=2)

    # Test for init_guesses is None
    with pytest.warns(AstropyUserWarning, match='aperture_radius is None and '
                                                'could not be determined'):
        results = iter_phot(image=img)
    assert_allclose(results['flux_fit'], f0, rtol=0.05)


@pytest.mark.skipif('not HAS_SCIPY')
def test_psf_boundary_gaussian():
    """
    Test psf_photometry with discrete PRF model at the boundary of the data.
    """

    psf = IntegratedGaussianPRF(GAUSSIAN_WIDTH)

    basic_phot = BasicPSFPhotometry(group_maker=DAOGroup(2),
                                    bkg_estimator=None, psf_model=psf,
                                    fitshape=7)

    intab = Table(data=[[1], [1]], names=['x_0', 'y_0'])
    f = basic_phot(image=image, init_guesses=intab)
    assert_allclose(f['flux_fit'], 0, atol=1e-8)


@pytest.mark.skipif('not HAS_SCIPY')
def test_psf_photometry_gaussian():
    """
    Test psf_photometry with Gaussian PSF model.
    """

    psf = IntegratedGaussianPRF(sigma=GAUSSIAN_WIDTH)

    basic_phot = BasicPSFPhotometry(group_maker=DAOGroup(2),
                                    bkg_estimator=None, psf_model=psf,
                                    fitshape=7)
    f = basic_phot(image=image, init_guesses=INTAB)
    for n in ['x', 'y', 'flux']:
        assert_allclose(f[n + '_0'], f[n + '_fit'], rtol=1e-3)


@pytest.mark.skipif('not HAS_SCIPY')
@pytest.mark.parametrize("renormalize_psf", (True, False))
def test_psf_photometry_gaussian2(renormalize_psf):
    """
    Test psf_photometry with Gaussian PSF model from Astropy.
    """

    psf = Gaussian2D(1. / (2 * np.pi * GAUSSIAN_WIDTH ** 2), PSF_SIZE // 2,
                     PSF_SIZE // 2, GAUSSIAN_WIDTH, GAUSSIAN_WIDTH)
    psf = prepare_psf_model(psf, xname='x_mean', yname='y_mean',
                            renormalize_psf=renormalize_psf)

    basic_phot = BasicPSFPhotometry(group_maker=DAOGroup(2),
                                    bkg_estimator=None, psf_model=psf,
                                    fitshape=7)
    f = basic_phot(image=image, init_guesses=INTAB)

    for n in ['x', 'y']:
        assert_allclose(f[n + '_0'], f[n + '_fit'], rtol=1e-1)
    assert_allclose(f['flux_0'], f['flux_fit'], rtol=1e-1)


@pytest.mark.skipif('not HAS_SCIPY')
def test_psf_photometry_moffat():
    """
    Test psf_photometry with Moffat PSF model from Astropy.
    """

    psf = Moffat2D(1. / (2 * np.pi * GAUSSIAN_WIDTH ** 2), PSF_SIZE // 2,
                   PSF_SIZE // 2, 1, 1)
    psf = prepare_psf_model(psf, xname='x_0', yname='y_0',
                            renormalize_psf=False)

    basic_phot = BasicPSFPhotometry(group_maker=DAOGroup(2),
                                    bkg_estimator=None, psf_model=psf,
                                    fitshape=7)
    f = basic_phot(image=image, init_guesses=INTAB)
    f.pprint(max_width=-1)

    for n in ['x', 'y']:
        assert_allclose(f[n + '_0'], f[n + '_fit'], rtol=1e-3)
    # image was created with a gaussian, so flux won't match exactly
    assert_allclose(f['flux_0'], f['flux_fit'], rtol=1e-1)


@pytest.mark.skipif('not HAS_SCIPY')
def test_psf_fitting_data_on_edge():
    """
    No mask is input explicitly here, but source 2 is so close to the
    edge that the subarray that's extracted gets a mask internally.
    """

    psf_guess = IntegratedGaussianPRF(flux=1, sigma=WIDE_GAUSSIAN_WIDTH)
    psf_guess.flux.fixed = psf_guess.x_0.fixed = psf_guess.y_0.fixed = False
    basic_phot = BasicPSFPhotometry(group_maker=DAOGroup(2),
                                    bkg_estimator=None, psf_model=psf_guess,
                                    fitshape=7)

    outtab = basic_phot(image=wide_image, init_guesses=WIDE_INTAB)

    for n in ['x', 'y', 'flux']:
        assert_allclose(outtab[n + '_0'], outtab[n + '_fit'],
                        rtol=0.05, atol=0.1)


@pytest.mark.skipif('not HAS_SCIPY')
@pytest.mark.parametrize("sigma_psf, sources", [(sigma_psfs[2], sources3)])
def test_psf_extra_output_cols(sigma_psf, sources):
    """
    Test the handling of a non-None extra_output_cols
    """

    psf_model = IntegratedGaussianPRF(sigma=sigma_psf)
    tshape = (32, 32)
    image = (make_gaussian_prf_sources_image(tshape, sources) +
             make_noise_image(tshape, distribution='poisson', mean=6.,
                              seed=0) +
             make_noise_image(tshape, distribution='gaussian', mean=0.,
                              stddev=2., seed=0))

    init_guess1 = None
    init_guess2 = Table(names=['x_0', 'y_0', 'sharpness', 'roundness1',
                               'roundness2'],
                        data=[[17.4], [16], [0.4], [0], [0]])
    init_guess3 = Table(names=['x_0', 'y_0'],
                        data=[[17.4], [16]])
    init_guess4 = Table(names=['x_0', 'y_0', 'sharpness'],
                        data=[[17.4], [16], [0.4]])
    for i, init_guesses in enumerate([init_guess1, init_guess2, init_guess3,
                                      init_guess4]):
        dao_phot = DAOPhotPSFPhotometry(crit_separation=8, threshold=40,
                                        fwhm=4 * np.sqrt(2 * np.log(2)),
                                        psf_model=psf_model, fitshape=(11, 11),
                                        extra_output_cols=['sharpness',
                                                           'roundness1',
                                                           'roundness2'])
        phot_results = dao_phot(image, init_guesses=init_guesses)
        # test that the original required columns are also passed back, as well
        # as extra_output_cols
        assert np.all([name in phot_results.colnames for name in
                       ['x_0', 'y_0']])
        assert np.all([name in phot_results.colnames for name in
                       ['sharpness', 'roundness1', 'roundness2']])
        assert len(phot_results) == 2
        # checks to verify that half-passing init_guesses results in NaN output
        # for extra_output_cols not passed as initial guesses
        if i == 2:  # init_guess3
            assert(np.all(np.all(np.isnan(phot_results[o])) for o in
                   ['sharpness', 'roundness1', 'roundness2']))
        if i == 3:  # init_guess4
            assert(np.all(np.all(np.isnan(phot_results[o])) for o in
                   ['roundness1', 'roundness2']))
            assert(np.all(~np.isnan(phot_results['sharpness'])))


@pytest.fixture(params=[2, 3])
def overlap_image(request):

    if request.param == 2:
        close_tab = Table([[50., 53.], [50., 50.], [25., 25.]], names=['x_0', 'y_0', 'flux_0'])
    elif request.param == 3:
        close_tab = Table([[50., 55., 50.], [50., 50., 55.], [25., 25., 25.]],
                          names=['x_0', 'y_0', 'flux_0'])
    else:
        raise ValueError

    # Add sources to test image
    close_image = np.zeros((IMAGE_SIZE, IMAGE_SIZE))
    for x, y, flux in close_tab:
        close_model = Gaussian2D(flux / (2 * np.pi * GAUSSIAN_WIDTH ** 2),
                                 x, y, GAUSSIAN_WIDTH, GAUSSIAN_WIDTH)
        close_image += discretize_model(close_model, (0, IMAGE_SIZE), (0, IMAGE_SIZE),
                                        mode='oversample')
    return close_image


@pytest.mark.skipif('not HAS_SCIPY')
def test_psf_fitting_group(overlap_image):
    """ Test psf_photometry when two input stars are close and need to be fit together """
    from photutils.background import MADStdBackgroundRMS

    # There are a few models here that fail, be it something
    # created by EPSFBuilder or simpler the Moffat2D one
    # unprepared_psf = Moffat2D(amplitude=1, gamma=2, alpha=2.8, x_0=0, y_0=0)
    # psf = prepare_psf_model(unprepared_psf, xname='x_0', yname='y_0', fluxname=None)
    psf = prepare_psf_model(Gaussian2D(), renormalize_psf=False)

    psf.fwhm = Parameter('fwhm', 'this is not the way to add this I think')
    psf.fwhm.value = 10

    separation_crit = 10

<<<<<<< HEAD
    basic_phot = BasicPSFPhotometry(
                                    # choose low threshold and fwhm to find stars no matter what
                                    finder=DAOStarFinder(1, 1),
=======
    # choose low threshold and fwhm to find stars no matter what
    basic_phot = BasicPSFPhotometry(finder=DAOStarFinder(1, 1),
>>>>>>> 433f3e54
                                    group_maker=DAOGroup(separation_crit),
                                    bkg_estimator=MADStdBackgroundRMS(),
                                    fitter=LevMarLSQFitter(),
                                    psf_model=psf,
                                    fitshape=31)
    # this should not raise AttributeError: Attribute "offset_0_0" not found
    basic_phot(image=overlap_image)


@pytest.mark.skipif('not HAS_SCIPY')
def test_finder_return_none():
    """
    Test psf_photometry with finder that does not return None if no
    sources are detected, to test Iterative PSF fitting.
    """
    def tophatfinder(image):
        """ Simple top hat finder function for use with a top hat PRF"""
        fluxes = np.unique(image[image > 1])
        table = Table(names=['id', 'xcentroid', 'ycentroid', 'flux'],
                      dtype=[int, float, float, float])
        for n, f in enumerate(fluxes):
            ys, xs = np.where(image == f)
            x = np.mean(xs)
            y = np.mean(ys)
            table.add_row([int(n + 1), x, y, f * 9])
        table.sort(['flux'])

        return table

    prf = np.zeros((7, 7), float)
    prf[2:5, 2:5] = 1 / 9
    prf = FittableImageModel(prf)

    img = np.zeros((50, 50), float)
    x0 = [38, 20, 35]
    y0 = [20, 5, 40]
    f0 = [50, 100, 200]
    for x, y, f in zip(x0, y0, f0):
        img[y - 1:y + 2, x - 1:x + 2] = f / 9

    intab = Table(data=[[37, 19.6, 34.9], [19.6, 4.5, 40.1], [45, 103, 210]],
                  names=['x_0', 'y_0', 'flux_0'])

    iter_phot = IterativelySubtractedPSFPhotometry(finder=tophatfinder,
                                                   group_maker=DAOGroup(2),
                                                   bkg_estimator=None,
                                                   psf_model=prf,
                                                   fitshape=7, niters=2,
                                                   aperture_radius=3)

    results = iter_phot(image=img, init_guesses=intab)
    assert_allclose(results['flux_fit'], f0, rtol=0.05)


@pytest.mark.skipif('not HAS_SCIPY')
def test_psf_photometry_uncertainties():
    """
    Test an Astropy fitter that does not return a parameter
    covariance matrix (param_cov). The output table should not
    contain flux_unc, x_0_unc, and y_0_unc columns.
    """
    psf = IntegratedGaussianPRF(sigma=GAUSSIAN_WIDTH)

    basic_phot = BasicPSFPhotometry(group_maker=DAOGroup(2),
                                    bkg_estimator=None, psf_model=psf,
                                    fitter=SimplexLSQFitter(),
                                    fitshape=7)
    phot_tbl = basic_phot(image=image, init_guesses=INTAB)
    columns = ('flux_unc', 'x_0_unc', 'y_0_unc')
    for column in columns:
        assert column not in phot_tbl.colnames


def test_uiaegfqnqfgnvle():
    from astropy.convolution import Gaussian2DKernel, convolve_fft
    from photutils.psf import EPSFModel, prepare_psf_model
    σ = 1
    img_size = 512
    names = ('x_0', 'y_0', 'flux_0')  # Todo flux name

    x_float = np.array([400.])
    y_float = np.array([300.])

    data = np.zeros((img_size,  img_size))

    # distribute point source over neighbour pixels
    x, x_frac = np.divmod(x_float, 1)
    y, y_frac = np.divmod(y_float, 1)
    x, y = x.astype(int), y.astype(int)
    data[y, x]     = (1-x_frac) * (1-y_frac)
    data[y+1, x]   = (x_frac)   * (1-y_frac)
    data[y, x+1]   = (1-x_frac) * (y_frac)
    data[y+1, x+1] = y_frac     * x_frac

    kernel = Gaussian2DKernel(σ, σ)
    image = convolve_fft(data, kernel)
    input_table = Table((x_float.ravel(), y_float.ravel(), 1000*np.ones(x.size)), names=names)


    # +0.1 for including end value; 0.5 -> 2x oversampling
    x, y = np.mgrid[-2:2.1:0.5, -2:2.1:0.5]
    epsf_data = Gaussian2D(x_stddev=σ, y_stddev=σ)(x, y)

    epsf = prepare_psf_model(
        EPSFModel(epsf_data, flux=1, normalize=False, oversampling=2),
        renormalize_psf=False, fluxname='flux')

    basic_phot = BasicPSFPhotometry(group_maker=DAOGroup(2),
                                    bkg_estimator=None, psf_model=epsf,
                                    fitshape=[5, 5])
    exact_result = basic_phot(image, input_table)
    assert_allclose(input_table['x_0'], exact_result['x_fit'])
    assert_allclose(input_table['y_0'], exact_result['y_fit'])

    perturbed_input = input_table.copy()
    perturbed_input['x_0'] += 0.1
    perturbed_input['y_0'] += 0.1

    result = basic_phot(image, perturbed_input)
    assert_allclose(input_table['x_0'], result['x_fit'])
    assert_allclose(input_table['y_0'], result['y_fit'])


<|MERGE_RESOLUTION|>--- conflicted
+++ resolved
@@ -748,14 +748,8 @@
 
     separation_crit = 10
 
-<<<<<<< HEAD
-    basic_phot = BasicPSFPhotometry(
-                                    # choose low threshold and fwhm to find stars no matter what
-                                    finder=DAOStarFinder(1, 1),
-=======
     # choose low threshold and fwhm to find stars no matter what
     basic_phot = BasicPSFPhotometry(finder=DAOStarFinder(1, 1),
->>>>>>> 433f3e54
                                     group_maker=DAOGroup(separation_crit),
                                     bkg_estimator=MADStdBackgroundRMS(),
                                     fitter=LevMarLSQFitter(),
